--- conflicted
+++ resolved
@@ -9,11 +9,7 @@
 from queue import Queue
 from threading import Thread
 from time import sleep
-<<<<<<< HEAD
 from typing import Union
-=======
-from typing import Dict, Generator, List, Optional, Pattern, Union
->>>>>>> 7173211f
 
 from flashfocus.client import ClientMonitor
 from flashfocus.compat import (
@@ -69,7 +65,7 @@
 class WindowSession:
     """A session of blank windows for testing."""
 
-    def __init__(self, num_windows_by_workspace: Optional[Dict[int, int]] = None) -> None:
+    def __init__(self, num_windows_by_workspace: dict[int, int] | None = None) -> None:
         """
         Parameters
         ----------
@@ -78,7 +74,7 @@
             workspace
         
         """
-        self.windows: Dict[int, Window] = {}
+        self.windows: dict[int, Window] = {}
         self.num_windows_by_workspace = (
             num_windows_by_workspace if num_windows_by_workspace is not None else {0: 2}
         )
@@ -227,7 +223,7 @@
     
 
 @contextmanager
-def new_window_session(num_windows_by_workspace: Dict[int, int]) -> Generator:
+def new_window_session(num_windows_by_workspace: dict[int, int]) -> Generator:
     """Context manager for creating a session of windows across multiple workspaces."""
     window_session = WindowSession(num_windows_by_workspace)
     window_session.setup()
