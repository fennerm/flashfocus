from io import open
from setuptools import (
    find_packages,
    setup,
)

# This
import fastentrypoints

setup(
    name='flashfocus',
    version='0.3.6',
    author='Fenner Macrae',
    author_email='fmacrae.dev@gmail.com',
    description=("Simple focus animations for tiling window managers"),
    long_description=open('README.md', 'r', encoding='utf-8').read(),
    long_description_content_type='text/markdown',
    license='MIT',
    url='https://www.github.com/fennerm/flashfocus',
    py_modules=['flashfocus'],
    setup_requires=['pytest-runner'],
    tests_require=['pytest'],
    install_requires=['xcffib', 'click', 'cffi', 'xpybutil', 'marshmallow',
                      'pyyaml'],
    packages=find_packages(exclude=["*test*"]),
    keywords='xorg flash focus i3 bspwm awesomewm herbsluftwm',
<<<<<<< HEAD
    scripts=['bin/flash_window_socat'],
=======
    package_data={'flashfocus': ['default_config.yml']},
    include_package_data=True,
    scripts=['bin/nc_flash_window'],
>>>>>>> f704cf7d
    entry_points='''
        [console_scripts]
        flashfocus=flashfocus.ui:cli
        flash_window=flashfocus.client:client_request_flash
    ''',
)<|MERGE_RESOLUTION|>--- conflicted
+++ resolved
@@ -24,13 +24,7 @@
                       'pyyaml'],
     packages=find_packages(exclude=["*test*"]),
     keywords='xorg flash focus i3 bspwm awesomewm herbsluftwm',
-<<<<<<< HEAD
-    scripts=['bin/flash_window_socat'],
-=======
-    package_data={'flashfocus': ['default_config.yml']},
-    include_package_data=True,
     scripts=['bin/nc_flash_window'],
->>>>>>> f704cf7d
     entry_points='''
         [console_scripts]
         flashfocus=flashfocus.ui:cli
