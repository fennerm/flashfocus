FROM fennerm/arch-i3-novnc

LABEL maintainer="fmacrae.dev@gmail.com"

RUN pacman -Sy --noconfirm archlinux-keyring
RUN yes | pacman-key --init
RUN yes | pacman-key --populate archlinux
RUN pacman -Syyu --noconfirm
RUN pacman -S --noconfirm \
        gcc \
        glib2 \
        gtk3 \
        python-pip \
        libxcb \
        xorg-server-xvfb

USER user
ENV PATH="/home/user/.local/bin:${PATH}"

RUN pip install --user \
    flake8 \
    flake8-bugbear \
    flake8-blind-except \
    flake8-builtins \
    mypy \
    pdbpp \
    pytest \
    pytest-cov \
    pytest-factoryboy \
    pytest-runner \
    pytest-lazy-fixture \
    vulture

COPY --chown=user requirements.txt requirements.txt
RUN pip install --user -r requirements.txt

COPY --chown=user . /home/user/flashfocus
WORKDIR /home/user/flashfocus
RUN pip3 install --no-deps --user -e .

CMD supervisord </dev/null &>/dev/null \
    & sleep 1; \
    flake8 --exclude "./build,./.eggs"; \
    mypy --ignore-missing-imports .; \
<<<<<<< HEAD
    vulture flashfocus test; \
    xvfb-run pytest --failed-first --verbose --cov-report term-missing \
=======
    vulture flashfocus tests; \
    pytest --failed-first --verbose --cov-report term-missing \
>>>>>>> 4ac0e229
        --cov="$PWD" --color yes --showlocals --durations 10 --pdb<|MERGE_RESOLUTION|>--- conflicted
+++ resolved
@@ -42,11 +42,6 @@
     & sleep 1; \
     flake8 --exclude "./build,./.eggs"; \
     mypy --ignore-missing-imports .; \
-<<<<<<< HEAD
-    vulture flashfocus test; \
+    vulture flashfocus tests; \
     xvfb-run pytest --failed-first --verbose --cov-report term-missing \
-=======
-    vulture flashfocus tests; \
-    pytest --failed-first --verbose --cov-report term-missing \
->>>>>>> 4ac0e229
         --cov="$PWD" --color yes --showlocals --durations 10 --pdb