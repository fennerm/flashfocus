--- conflicted
+++ resolved
@@ -151,7 +151,6 @@
     SWAY.main_quit()
 
 
-<<<<<<< HEAD
 def get_focused_workspace() -> Optional[int]:
     focused_container = SWAY.get_tree().find_focused()
     if focused_container is None:
@@ -161,14 +160,9 @@
         return None
     workspace_number = workspace.num
     return workspace_number
-=======
-def get_focused_workspace() -> int:
-    workspace: int = SWAY.get_tree().find_focused().workspace().num
-    return workspace
 
 
 def get_workspace(window: Window) -> Optional[int]:
     """Get the workspace that the window is mapped to."""
     workspace = SWAY.get_tree().find_by_id(window.id).workspace().num
-    return workspace
->>>>>>> 508cb90c
+    return workspace