--- conflicted
+++ resolved
@@ -61,14 +61,10 @@
             raise TypeError("Arguments must be of the same type")
         return self.id != other.id
 
-<<<<<<< HEAD
-    def match(self, criteria: dict) -> bool:
-=======
     def __repr__(self) -> str:
         return f"Window(id={self.id})"
 
-    def match(self, criteria: Dict) -> bool:
->>>>>>> 7173211f
+    def match(self, criteria: dict) -> bool:
         """Determine whether the window matches a set of criteria.
 
         Parameters
